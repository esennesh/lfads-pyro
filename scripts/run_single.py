--- conflicted
+++ resolved
@@ -2,33 +2,12 @@
 import sys
 
 from lfads_torch.run_model import run_model
-
-<<<<<<< HEAD
-logger = logging.getLogger(__name__)
 
 # Get path arguments provided by NeuroCAAS
 _, datapath, configpath, resultpath = sys.argv
 print(f"--Data: {datapath} Config: {configpath} Results: {resultpath}--")
 # Run a single LFADS model
 os.chdir(resultpath)
-=======
-# ---------- OPTIONS -----------
-PROJECT_STR = "lfads-torch-example"
-DATASET_STR = "nlb_mc_maze"
-RUN_TAG = datetime.now().strftime("%y%m%d") + "_exampleSingle"
-RUN_DIR = Path("/snel/share/runs") / PROJECT_STR / DATASET_STR / RUN_TAG
-OVERWRITE = True
-# ------------------------------
-
-# Overwrite the directory if necessary
-if RUN_DIR.exists() and OVERWRITE:
-    shutil.rmtree(RUN_DIR)
-RUN_DIR.mkdir(parents=True)
-# Copy this script into the run directory
-shutil.copyfile(__file__, RUN_DIR / Path(__file__).name)
-# Switch to the `RUN_DIR` and train the model
-os.chdir(RUN_DIR)
->>>>>>> 9ebe3c8c
 run_model(
     overrides={"datamodule.data_paths.0": datapath},
     config_path=configpath,
